# Copyright 2023 Google LLC
#
# Licensed under the Apache License, Version 2.0 (the "License");
# you may not use this file except in compliance with the License.
# You may obtain a copy of the License at
#
#      http://www.apache.org/licenses/LICENSE-2.0
#
# Unless required by applicable law or agreed to in writing, software
# distributed under the License is distributed on an "AS IS" BASIS,
# WITHOUT WARRANTIES OR CONDITIONS OF ANY KIND, either express or implied.
# See the License for the specific language governing permissions and
# limitations under the License.

name: "CodeQL"

on:
  push:
    branches: [ "main" ]
  pull_request:
    branches: [ "main" ]
    paths-ignore:
      - '**/*.md'
      - '**/*.txt'

# Declare default permissions as read only.
permissions: read-all

jobs:
  analyze:
    name: Analyze
    runs-on: ubuntu-latest
    permissions:
      actions: read
      contents: read
      security-events: write

    strategy:
      fail-fast: false
      matrix:
        language: [ 'go' ]

    steps:
    - name: Checkout repository
      uses: actions/checkout@692973e3d937129bcbf40652eb9f2f61becf3332 # v4.1.7
      with:
        ref: ${{ github.event.pull_request.head.sha }}
        repository: ${{ github.event.pull_request.head.repo.full_name }}

    - name: Setup Go
      uses: actions/setup-go@0a12ed9d6a96ab950c8f026ed9f722fe0da7ef32 # v5.0.2
      with:
<<<<<<< HEAD
        go-version: "1.23"
=======
        go-version: "1.22"
        cache: false
>>>>>>> 9f38e5c5
      if: ${{ matrix.language == 'go' }}

    # Initializes the CodeQL tools for scanning.
    - name: Initialize CodeQL
      uses: github/codeql-action/init@429e1977040da7a23b6822b13c129cd1ba93dbb2 # v3.26.2
      with:
        languages: ${{ matrix.language }}

    # Autobuild attempts to build any compiled languages  (C/C++, C#, Go, or Java).
    # If this step fails, then you should remove it and run the build manually
    - name: Autobuild
      uses: github/codeql-action/autobuild@429e1977040da7a23b6822b13c129cd1ba93dbb2 # v3.26.2

    - name: Perform CodeQL Analysis
      uses: github/codeql-action/analyze@429e1977040da7a23b6822b13c129cd1ba93dbb2 # v3.26.2
      with:
        category: "/language:${{matrix.language}}"<|MERGE_RESOLUTION|>--- conflicted
+++ resolved
@@ -50,12 +50,8 @@
     - name: Setup Go
       uses: actions/setup-go@0a12ed9d6a96ab950c8f026ed9f722fe0da7ef32 # v5.0.2
       with:
-<<<<<<< HEAD
         go-version: "1.23"
-=======
-        go-version: "1.22"
         cache: false
->>>>>>> 9f38e5c5
       if: ${{ matrix.language == 'go' }}
 
     # Initializes the CodeQL tools for scanning.
