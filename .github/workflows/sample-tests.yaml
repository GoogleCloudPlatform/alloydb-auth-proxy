--- conflicted
+++ resolved
@@ -65,12 +65,8 @@
       - name: Setup Go
         uses: actions/setup-go@0a12ed9d6a96ab950c8f026ed9f722fe0da7ef32 # v5.0.2
         with:
-<<<<<<< HEAD
           go-version: "1.23"
-=======
-          go-version: "1.22"
           cache: false
->>>>>>> 9f38e5c5
       - name: Authenticate to Google Cloud
         id: 'auth'
         uses: google-github-actions/auth@f112390a2df9932162083945e46d439060d66ec2 # v2.1.4
